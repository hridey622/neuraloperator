--- conflicted
+++ resolved
@@ -29,7 +29,6 @@
         number of hidden channels of the projection block of the FNO, by default 256
     n_layers : int, optional
         Number of Fourier Layers, by default 4
-<<<<<<< HEAD
     uno_out_channels: list
         Number of output channel of each Fourier Layers.
         Eaxmple: For a Five layer UNO uno_out_channels can be [32,64,64,64,32]
@@ -42,19 +41,6 @@
     horizontal_skips_map: Dict, optional
                     a map {...., b: a, ....} denoting horizontal skip connection from a-th layer to
                     b-th layer. If None default skip connection is applied.
-=======
-    layer_configs : list of maps describing configuaration of each of the layers. Each map contains 3
-                    keys "out_channels", "n_modes", "output_scaling_factor".
-                    example: For a 5 layer UNO architecture, the layer configurartions can be 
-                    layer_configs = [{"out_channels":20, "n_modes" : [5,5], "output_scaling_factor" :[0.5,0.5] },\
-                                    {"out_channels":20, "n_modes" : [5,5], "output_scaling_factor" :[1,1] },\
-                                    {"out_channels":20, "n_modes" : [5,5], "output_scaling_factor" :[1,1] },\
-                                    {"out_channels":20, "n_modes" : [5,5], "output_scaling_factor" :[1,1] },\
-                                    {"out_channels":10, "n_modes" : [5,5], "output_scaling_factor" :[2,2] },\
-                                ]
-    horizontal_skips_map: a map {...., b: a, ....}denoting horizontal skip connection from a-th layer to
-                    b-th layer
->>>>>>> 24f24d3a
                     Example: For a 5 layer UNO architecture, the skip connections can be 
                     horizontal_skips_map ={4:0,3:1}
 
@@ -178,11 +164,7 @@
 
         if domain_padding is not None and domain_padding > 0:
             self.domain_padding = DomainPadding(domain_padding=domain_padding, padding_mode=domain_padding_mode\
-<<<<<<< HEAD
             , output_scale_factor = [i['res_scaling'] for i in self.layer_configs])
-=======
-            , output_scale_factor = [i['output_scaling_factor'] for i in layer_configs])
->>>>>>> 24f24d3a
         else:
             self.domain_padding = None
         self.domain_padding_mode = domain_padding_mode
@@ -258,9 +240,4 @@
 
         return x
 
-<<<<<<< HEAD
-UNO =  partialclass('UNO', UNO, factorization='Tucker')
-=======
-
-# UNO =  partialclass('UNO', UNO, factorization='Tucker')
->>>>>>> 24f24d3a
+UNO =  partialclass('UNO', UNO, factorization='Tucker')